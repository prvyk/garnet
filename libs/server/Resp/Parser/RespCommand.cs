--- conflicted
+++ resolved
@@ -2116,14 +2116,6 @@
             else if (command.SequenceEqual(CmdStrings.LATENCY))
             {
                 if (count == 0)
-<<<<<<< HEAD
-=======
-                {
-                    specificErrorMsg = Encoding.ASCII.GetBytes(string.Format(CmdStrings.GenericErrWrongNumArgs,
-                        nameof(RespCommand.LATENCY)));
-                }
-                else if (count >= 1)
->>>>>>> 9fc685ab
                 {
                     specificErrorMsg = Encoding.ASCII.GetBytes(string.Format(CmdStrings.GenericErrWrongNumArgs,
                         nameof(RespCommand.LATENCY)));
