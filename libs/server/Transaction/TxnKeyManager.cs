--- conflicted
+++ resolved
@@ -378,7 +378,7 @@
                 RespCommand.LINSERT => SingleKey(StoreType.Object, LockType.Exclusive),
                 RespCommand.LLEN => SingleKey(StoreType.Object, LockType.Shared),
                 RespCommand.LMOVE => ListKeys(2, StoreType.Object, LockType.Exclusive),
-                RespCommand.LMPOP => ListReadKeysWithCount(LockType.Exclusive, mandatoryArgs: 1),
+                RespCommand.LMPOP => ListReadKeysWithCount(LockType.Exclusive),
                 RespCommand.LPOP => SingleKey(StoreType.Object, LockType.Exclusive),
                 RespCommand.LPOS => SingleKey(StoreType.Object, LockType.Shared),
                 RespCommand.LPUSH => SingleKey(StoreType.Object, LockType.Exclusive),
@@ -487,24 +487,15 @@
         /// <summary>
         /// Returns a list of keys for LMPOP command
         /// </summary>
-        private int ListReadKeysWithCount(LockType type, bool isObject = true, int mandatoryArgs = 0)
+        private int ListReadKeysWithCount(LockType type, bool isObject = true)
         {
             if (respSession.parseState.Count == 0)
                 return -2;
-<<<<<<< HEAD
-            var numKeysArg = respSession.parseState.GetArgSliceByRef(0);
-
-            if (!NumUtils.TryParse(numKeysArg.ReadOnlySpan, out int numKeys))
-                return -2;
-
-            if (numKeys + mandatoryArgs + 1 > respSession.parseState.Count)
-=======
 
             if (!respSession.parseState.TryGetInt(0, out var numKeys))
                 return -2;
 
             if (numKeys + 1 > respSession.parseState.Count)
->>>>>>> 4d3316a7
                 return -2;
 
             for (var i = 1; i < numKeys + 1; i++)
